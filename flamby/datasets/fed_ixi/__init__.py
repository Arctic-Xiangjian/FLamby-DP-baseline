--- conflicted
+++ resolved
@@ -1,4 +1,3 @@
-<<<<<<< HEAD
 from .common import (
     BATCH_SIZE,
     LR,
@@ -12,10 +11,3 @@
 from .loss import BaselineLoss
 from .metric import metric
 from .model import Baseline
-=======
-from flamby.datasets.fed_ixi.common import BATCH_SIZE, NUM_CLIENTS, NUM_EPOCHS_POOLED, SEEDS
-from flamby.datasets.fed_ixi.dataset import FedIXITiny, IXITinyRaw
-from flamby.datasets.fed_ixi.loss import BaselineLoss
-from flamby.datasets.fed_ixi.metric import metric
-from flamby.datasets.fed_ixi.model import Baseline
->>>>>>> 4e53a071
