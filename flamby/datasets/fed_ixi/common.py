import torch

NUM_CLIENTS = 3
BATCH_SIZE = 16
<<<<<<< HEAD
SEEDS = [0, 10, 20, 30, 40]
NUM_EPOCHS_POOLED = 10
LR = 0.001

Optimizer = torch.optim.AdamW

=======
SEEDS = [42]
NUM_EPOCHS_POOLED = 5


Optimizer = torch.optim.AdamW


>>>>>>> 4e53a071
def get_nb_max_rounds(num_updates, batch_size=BATCH_SIZE):
    return (450 // NUM_CLIENTS // batch_size) * NUM_EPOCHS_POOLED // num_updates<|MERGE_RESOLUTION|>--- conflicted
+++ resolved
@@ -2,21 +2,12 @@
 
 NUM_CLIENTS = 3
 BATCH_SIZE = 16
-<<<<<<< HEAD
+
 SEEDS = [0, 10, 20, 30, 40]
 NUM_EPOCHS_POOLED = 10
 LR = 0.001
 
 Optimizer = torch.optim.AdamW
 
-=======
-SEEDS = [42]
-NUM_EPOCHS_POOLED = 5
-
-
-Optimizer = torch.optim.AdamW
-
-
->>>>>>> 4e53a071
 def get_nb_max_rounds(num_updates, batch_size=BATCH_SIZE):
     return (450 // NUM_CLIENTS // batch_size) * NUM_EPOCHS_POOLED // num_updates