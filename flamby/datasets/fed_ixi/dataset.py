--- conflicted
+++ resolved
@@ -3,11 +3,8 @@
 from typing import Dict, Tuple
 from zipfile import ZipFile
 
-<<<<<<< HEAD
 import torch
 import numpy as np
-=======
->>>>>>> 4e53a071
 import pandas as pd
 from monai.transforms import AddChannel, AsDiscrete, Compose, Resize, ToTensor
 from torch import Tensor
